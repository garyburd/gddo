--- conflicted
+++ resolved
@@ -1133,37 +1133,7 @@
 			}
 		}
 	}()
-<<<<<<< HEAD
-	http.Handle("/", s)
-	log.Fatal(http.ListenAndServe(s.v.GetString(ConfigBindAddress), s))
-=======
 	ss := httputil.HSTS(s)
 	http.Handle("/", ss)
 	log.Fatal(http.ListenAndServe(s.v.GetString(ConfigBindAddress), ss))
-}
-
-// removeInternal removes the internal packages from the given package
-// listing unless they are direct children of the given pdoc.
-// Packages filtered by this function will only list internal packages
-// underneath their own package godoc.
-func removeInternal(pdoc *doc.Package, pkgs []database.Package) []database.Package {
-	const internalPkg = "internal"
-
-	if len(pkgs) == 0 {
-		return pkgs
-	}
-	var filtered []database.Package
-	for _, pkg := range pkgs {
-		// List internal packages only under their parent package.
-		// Always list children of the internal packages if user
-		// is looking at the internal godoc.
-		if pdoc.Name != internalPkg && strings.Contains(pkg.Path, internalPkg) {
-			if !strings.HasPrefix(pkg.Path, pdoc.ImportPath+"/"+internalPkg) {
-				continue
-			}
-		}
-		filtered = append(filtered, pkg)
-	}
-	return filtered
->>>>>>> c80d1b2c
 }